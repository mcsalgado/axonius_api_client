--- conflicted
+++ resolved
@@ -7,7 +7,6 @@
 
 import requests
 
-<<<<<<< HEAD
 from .api import (
     ActivityLogs,
     Adapters,
@@ -27,12 +26,6 @@
     Users,
     OpenAPISpec,
 )
-=======
-from .api import (ActivityLogs, Adapters, Dashboard, Devices, Enforcements,
-                  Instances, Meta, RemoteSupport, SettingsGlobal, SettingsGui,
-                  SettingsIdentityProviders, SettingsLifecycle, Signup,
-                  SystemRoles, SystemUsers, Users)
->>>>>>> 34800a78
 from .auth import ApiKey
 from .constants.api import TIMEOUT_CONNECT, TIMEOUT_RESPONSE
 from .constants.logs import (LOG_FILE_MAX_FILES, LOG_FILE_MAX_MB,
