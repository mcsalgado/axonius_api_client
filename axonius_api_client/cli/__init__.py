# -*- coding: utf-8 -*-
"""Command line interface for Axonius API Client."""
import sys

import click

from .. import version
from ..constants.api import TIMEOUT_CONNECT, TIMEOUT_RESPONSE
from ..constants.logs import (LOG_FILE_MAX_FILES, LOG_FILE_MAX_MB,
                              LOG_FILE_NAME, LOG_FILE_PATH, LOG_LEVEL_API,
                              LOG_LEVEL_AUTH, LOG_LEVEL_CONSOLE,
                              LOG_LEVEL_FILE, LOG_LEVEL_HTTP,
                              LOG_LEVEL_PACKAGE, LOG_LEVELS_STR,
                              REQUEST_ATTR_MAP, RESPONSE_ATTR_MAP)
from ..logs import LOG
<<<<<<< HEAD
from . import context, grp_adapters, grp_assets, grp_system, grp_tools, grp_openapi
=======
from . import (cmd_help_features, context, grp_adapters, grp_assets,
               grp_system, grp_tools)
>>>>>>> 34800a78


@click.group(
    cls=context.AliasedGroup,
    context_settings=context.CONTEXT_SETTINGS,
    epilog="""
All of the options listed above must be supplied BEFORE any commands or groups.
""",
)
@click.option(
    "--quiet/--no-quiet",
    "-q/-nq",
    "quiet",
    default=False,
    help="Silence green text.",
    show_envvar=True,
    show_default=True,
)
@click.option(
    "--header",
    "headers",
    default=[],
    help="Additional headers to use in all requests in the format of key=value (multiples)",
    show_envvar=True,
    show_default=True,
    multiple=True,
    type=context.SplitEquals(),
)
@click.option(
    "--log-level-package",
    "-lvlpkg",
    "log_level_package",
    default=LOG_LEVEL_PACKAGE,
    help="Logging level to use for entire package.",
    type=click.Choice(LOG_LEVELS_STR),
    show_envvar=True,
    show_default=True,
)
@click.option(
    "--log-level-http",
    "-lvlhttp",
    "log_level_http",
    default=LOG_LEVEL_HTTP,
    help="Logging level to use for http client.",
    type=click.Choice(LOG_LEVELS_STR),
    show_envvar=True,
    show_default=True,
)
@click.option(
    "--log-level-auth",
    "-lvlauth",
    "log_level_auth",
    default=LOG_LEVEL_AUTH,
    help="Logging level to use for auth client.",
    type=click.Choice(LOG_LEVELS_STR),
    show_envvar=True,
    show_default=True,
)
@click.option(
    "--log-level-api",
    "-lvlapi",
    "log_level_api",
    default=LOG_LEVEL_API,
    help="Logging level to use for api clients.",
    type=click.Choice(LOG_LEVELS_STR),
    show_envvar=True,
    show_default=True,
)
@click.option(
    "--log-level-console",
    "-lvlcon",
    "log_level_console",
    default=LOG_LEVEL_CONSOLE,
    help="Logging level to use for console output.",
    type=click.Choice(LOG_LEVELS_STR),
    show_envvar=True,
    show_default=True,
)
@click.option(
    "--log-level-file",
    "-lvlfile",
    "log_level_file",
    default=LOG_LEVEL_FILE,
    help="Logging level to use for file output.",
    type=click.Choice(LOG_LEVELS_STR),
    show_envvar=True,
    show_default=True,
)
@click.option(
    "--log-request-attrs",
    "-reqattr",
    "log_request_attrs",
    help="Log http client request attributes (multiples)",
    default=["size", "url"],
    multiple=True,
    type=click.Choice(list(REQUEST_ATTR_MAP) + ["all"]),
    show_envvar=True,
)
@click.option(
    "--log-response-attrs",
    "-respattr",
    "log_response_attrs",
    default=["size", "url", "status", "elapsed"],
    help="Log http client response attributes (multiples)",
    multiple=True,
    type=click.Choice(list(RESPONSE_ATTR_MAP) + ["all"]),
    show_envvar=True,
)
@click.option(
    "--log-request-body",
    "-reqbody",
    "log_request_body",
    default=False,
    help="Log http client request body.",
    is_flag=True,
    show_envvar=True,
)
@click.option(
    "--log-response-body",
    "-respbody",
    "log_response_body",
    help="Log http client response body.",
    default=False,
    is_flag=True,
    show_envvar=True,
)
@click.option(
    "--log-console/--no-log-console",
    "-c/-nc",
    "log_console",
    default=False,
    help="Enable logging to STDERR.",
    is_flag=True,
    show_envvar=True,
)
@click.option(
    "--log-file/--no-log-file",
    "-f/-nf",
    "log_file",
    default=True,
    help="Enable logging to -fn/--log-file-name in -fp/--log-file-path.",
    is_flag=True,
    show_envvar=True,
)
@click.option(
    "--log-file-name",
    "-fn",
    "log_file_name",
    metavar="FILENAME",
    default=LOG_FILE_NAME,
    help="Log file to save logs to if -f/--log-file supplied.",
    show_envvar=True,
    show_default=True,
)
@click.option(
    "--log-file-path",
    "-fp",
    "log_file_path",
    metavar="PATH",
    default=LOG_FILE_PATH,
    help="Directory to use for -fn/--log-file-name (Defaults to current directory).",
    show_envvar=True,
)
@click.option(
    "--log-file-max-mb",
    "-fmb",
    "log_file_max_mb",
    default=LOG_FILE_MAX_MB,
    help="Rollover -fn/--log-file-name at this many megabytes.",
    type=click.INT,
    show_envvar=True,
    show_default=True,
)
@click.option(
    "--log-file-max-files",
    "-fmf",
    "log_file_max_files",
    default=LOG_FILE_MAX_FILES,
    help="Keep this many rollover logs.",
    type=click.INT,
    show_envvar=True,
    show_default=True,
)
@click.option(
    "--proxy",
    "-p",
    "proxy",
    default="",
    help="Proxy to use to connect to Axonius.",
    metavar="PROXY",
    show_envvar=True,
    show_default=True,
)
@click.option(
    "--cert-client-both",
    "-ccb",
    "cert_client_both",
    type=click.Path(exists=True, resolve_path=True),
    help="Path to client SSL certificate and private key in one file for mutual TLS.",
    metavar="PATH",
    show_envvar=True,
    show_default=True,
)
@click.option(
    "--cert-client-cert",
    "-ccc",
    "cert_client_cert",
    type=click.Path(exists=True, resolve_path=True),
    help="Path to client SSL certificate for mutual TLS.",
    metavar="PATH",
    show_envvar=True,
    show_default=True,
)
@click.option(
    "--cert-client-key",
    "-cck",
    "cert_client_key",
    type=click.Path(exists=True, resolve_path=True),
    help="Path to client SSL private key for mutual TLS",
    metavar="PATH",
    show_envvar=True,
    show_default=True,
)
@click.option(
    "--certpath",
    "-cp",
    "certpath",
    type=click.Path(exists=True, resolve_path=True),
    help="Path to SSL certificate for verifying the certificate offered by Axonius.",
    metavar="PATH",
    show_envvar=True,
    show_default=True,
)
@click.option(
    "--certverify",
    "-cv",
    "certverify",
    default=False,
    help=(
        "Perform SSL Certificate Verification (will fail if cert is self-signed"
        " or not signed by a system CA)."
    ),
    is_flag=True,
    show_envvar=True,
)
@click.option(
    "--no-certwarn",
    "-ncw",
    "certwarn",
    default=True,
    help="Disable warnings for self-signed SSL certificates.",
    is_flag=True,
    show_envvar=True,
)
@click.option(
    "--no-wraperror",
    "-nw",
    "wraperror",
    default=True,
    help="Show the full traceback of exceptions instead of a wrapped error.",
    is_flag=True,
    show_envvar=True,
)
@click.option(
    "--timeout-connect",
    "-tc",
    "timeout_connect",
    default=TIMEOUT_CONNECT,
    help="Seconds to wait for connections to API",
    type=click.INT,
    show_envvar=True,
    show_default=True,
)
@click.option(
    "--timeout-response",
    "-tr",
    "timeout_response",
    default=TIMEOUT_RESPONSE,
    help="Seconds to wait for responses from API",
    type=click.INT,
    show_default=True,
)
@click.version_option(version.__version__)
@context.pass_context
@click.pass_context
def cli(
    click_ctx,
    ctx,
    log_level_package,
    log_level_http,
    log_level_auth,
    log_level_api,
    log_level_console,
    log_level_file,
    log_console,
    log_file,
    log_request_attrs,
    log_response_attrs,
    log_request_body,
    log_response_body,
    log_file_name,
    log_file_path,
    log_file_max_mb,
    log_file_max_files,
    cert_client_cert,
    cert_client_key,
    cert_client_both,
    proxy,
    certpath,
    certverify,
    certwarn,
    wraperror,
    timeout_connect,
    timeout_response,
    quiet,
    headers,
):
    """Command line interface for the Axonius API Client."""
    try:
        cli_args = sys.argv
    except Exception:
        cli_args = "No sys.argv!"

    LOG.debug(f"sys.argv: {cli_args}")
    ctx._click_ctx = click_ctx
    ctx.QUIET = quiet
    ctx._connect_args["log_level_package"] = log_level_package
    ctx._connect_args["log_level_http"] = log_level_http
    ctx._connect_args["log_level_auth"] = log_level_auth
    ctx._connect_args["log_level_api"] = log_level_api
    ctx._connect_args["log_level_console"] = log_level_console
    ctx._connect_args["log_level_file"] = log_level_file
    ctx._connect_args["log_console"] = log_console
    ctx._connect_args["log_file"] = log_file
    ctx._connect_args["log_request_attrs"] = log_request_attrs
    ctx._connect_args["log_response_attrs"] = log_response_attrs
    ctx._connect_args["log_request_body"] = log_request_body
    ctx._connect_args["log_response_body"] = log_response_body
    ctx._connect_args["log_file_name"] = log_file_name
    ctx._connect_args["log_file_path"] = log_file_path
    ctx._connect_args["log_file_max_mb"] = log_file_max_mb
    ctx._connect_args["log_file_max_files"] = log_file_max_files
    ctx._connect_args["proxy"] = proxy
    ctx._connect_args["cert_client_cert"] = cert_client_cert
    ctx._connect_args["cert_client_key"] = cert_client_key
    ctx._connect_args["cert_client_both"] = cert_client_both
    ctx._connect_args["certpath"] = certpath
    ctx._connect_args["certverify"] = certverify
    ctx._connect_args["certwarn"] = certwarn
    ctx._connect_args["wraperror"] = wraperror
    ctx._connect_args["timeout_connect"] = timeout_connect
    ctx._connect_args["timeout_response"] = timeout_response
    ctx._connect_args["headers"] = headers


cli.add_command(grp_adapters.adapters)
cli.add_command(grp_assets.devices)
cli.add_command(grp_assets.users)
cli.add_command(grp_system.system)
cli.add_command(grp_tools.tools)
<<<<<<< HEAD
cli.add_command(grp_openapi.openapi)
=======
cli.add_command(cmd_help_features.cmd)
>>>>>>> 34800a78
<|MERGE_RESOLUTION|>--- conflicted
+++ resolved
@@ -13,12 +13,7 @@
                               LOG_LEVEL_PACKAGE, LOG_LEVELS_STR,
                               REQUEST_ATTR_MAP, RESPONSE_ATTR_MAP)
 from ..logs import LOG
-<<<<<<< HEAD
-from . import context, grp_adapters, grp_assets, grp_system, grp_tools, grp_openapi
-=======
-from . import (cmd_help_features, context, grp_adapters, grp_assets,
-               grp_system, grp_tools)
->>>>>>> 34800a78
+from . import context, grp_adapters, grp_assets, grp_system, grp_tools, grp_openapi, cmd_help_features
 
 
 @click.group(
@@ -379,8 +374,5 @@
 cli.add_command(grp_assets.users)
 cli.add_command(grp_system.system)
 cli.add_command(grp_tools.tools)
-<<<<<<< HEAD
 cli.add_command(grp_openapi.openapi)
-=======
-cli.add_command(cmd_help_features.cmd)
->>>>>>> 34800a78
+cli.add_command(cmd_help_features.cmd)