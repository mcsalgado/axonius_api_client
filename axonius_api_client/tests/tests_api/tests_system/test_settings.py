# -*- coding: utf-8 -*-
"""Test suite."""

import os
import pytest
<<<<<<< HEAD
import subprocess

from axonius_api_client.api.json_api.system_settings import SSLCertificate
=======

>>>>>>> a77b25cc
from axonius_api_client.exceptions import ApiError, NotFoundError

GUI_SECTION_WITH_SUBS = "system_settings"
GUI_SECTION_NO_SUBS = "mutual_tls_settings"
GUI_NON_SUB_SECTION = "exactSearch"
GUI_SUB_SECTION = "timeout_settings"
GUI_SUB_KEYS = ["disable_remember_me", "enabled", "timeout"]


class SettingsBasePublic:
    def val_schemas(self, schemas, config):
        for name, schema in schemas.items():
            assert schema["name"] == name
            assert schema["name"] in config
            assert isinstance(schema["required"], bool)

    def val_sub_section(self, name, meta, settings):
        assert isinstance(meta, dict) and meta
        assert meta["settings_title"] == settings["settings_title"]
        assert meta["name"] == name
        assert isinstance(meta["title"], str)
        assert isinstance(meta["schemas"], dict) and meta["schemas"]
        # pre-4.3 sub section "login_settings" of "system_settings" (GUI Settings)
        # has its own sub section ldap_login
        assert isinstance(meta["sub_sections"], dict)  # and not meta["sub_sections"]
        assert isinstance(meta["parent_name"], str) and meta["parent_name"]
        assert isinstance(meta["parent_title"], str) and meta["parent_title"]

        assert isinstance(meta["config"], dict)

        # pre-4.3 sub sections exist so config items can be dicts
        # for k, v in meta["config"].items():
        #     assert not isinstance(v, dict)

        self.val_schemas(schemas=meta["schemas"], config=meta["config"])

    def val_section(self, name, meta, settings):
        assert isinstance(meta, dict) and meta
        assert meta["settings_title"] == settings["settings_title"]
        assert meta["name"] == name
        assert isinstance(meta["title"], str) and meta["title"]
        assert isinstance(meta["schemas"], dict) and meta["schemas"]
        assert isinstance(meta["sub_sections"], dict)
        assert isinstance(meta["parent_name"], str) and not meta["parent_name"]
        assert isinstance(meta["parent_title"], str) and not meta["parent_title"]

        assert isinstance(meta["config"], dict)

        self.val_schemas(schemas=meta["schemas"], config=meta["config"])
        for sub_name, sub_meta in meta["sub_sections"].items():
            self.val_sub_section(name=sub_name, meta=sub_meta, settings=settings)

    def test_get(self, apiobj):
        settings = apiobj.get()
        assert isinstance(settings, dict)

        assert isinstance(settings["settings_title"], str) and settings["settings_title"]
        assert isinstance(settings["sections"], dict) and settings["sections"]
        assert isinstance(settings["config"], dict) and settings["config"]

        for name, meta in settings["sections"].items():
            self.val_section(name=name, meta=meta, settings=settings)
            assert name in settings["config"]


class TestSettingsGui(SettingsBasePublic):
    @pytest.fixture(scope="class")
    def apiobj(self, api_settings_gui):
        return api_settings_gui

    def test_get_section_full_config_true(self, apiobj):
        result = apiobj.get_section(section=GUI_SECTION_WITH_SUBS, full_config=True)
        assert isinstance(result, dict)
        assert "full_config" in result

    def test_get_sub_section_full_config_true(self, apiobj):
        result = apiobj.get_sub_section(
            section=GUI_SECTION_WITH_SUBS, sub_section=GUI_SUB_SECTION, full_config=True
        )
        assert isinstance(result, dict)
        assert "full_config" in result

    def test_get_section_full_config_false(self, apiobj):
        result = apiobj.get_section(section=GUI_SECTION_WITH_SUBS, full_config=False)
        assert isinstance(result, dict)
        assert "full_config" not in result

    def test_get_sub_section_full_config_false(self, apiobj):
        result = apiobj.get_sub_section(
            section=GUI_SECTION_WITH_SUBS, sub_section=GUI_SUB_SECTION, full_config=False
        )
        assert isinstance(result, dict)
        assert "full_config" not in result

    def test_get_section_error(self, apiobj):
        with pytest.raises(NotFoundError) as exc:
            apiobj.get_section(section="badwolf")
        assert "not found in" in str(exc.value)

    def test_get_sub_section_error(self, apiobj):
        with pytest.raises(NotFoundError) as exc:
            apiobj.get_sub_section(section=GUI_SECTION_WITH_SUBS, sub_section="badwolf")
        assert "not found in under" in str(exc.value)
        assert "Sub Section Name" in str(exc.value)

    def test_get_sub_section_no_subsections(self, apiobj):
        with pytest.raises(ApiError) as exc:
            apiobj.get_sub_section(section=GUI_SECTION_NO_SUBS, sub_section="badwolf")
        assert "has no sub sections" in str(exc.value)

    def test_update_section(self, apiobj):
        old_section = apiobj.get_section(section=GUI_SECTION_WITH_SUBS)
        old_config = old_section["config"]
        old_value = old_config[GUI_NON_SUB_SECTION]

        update_value = not old_value

        new_section_args = {GUI_NON_SUB_SECTION: update_value}
        new_section = apiobj.update_section(section=GUI_SECTION_WITH_SUBS, **new_section_args)
        new_value = new_section["config"][GUI_NON_SUB_SECTION]
        assert new_value == update_value and old_value != new_value

        reset_section_args = {GUI_NON_SUB_SECTION: old_value}
        reset_section = apiobj.update_section(section=GUI_SECTION_WITH_SUBS, **reset_section_args)
        reset_value = reset_section["config"][GUI_NON_SUB_SECTION]
        assert reset_value == old_value and reset_value != new_value

    def test_update_sub_section(self, apiobj):
        old_section = apiobj.get_sub_section(
            section=GUI_SECTION_WITH_SUBS, sub_section=GUI_SUB_SECTION
        )
        sub_key = GUI_SUB_KEYS[0]
        old_config = old_section["config"]
        old_value = old_config[sub_key]
        update_value = old_value + 1

        new_section_args = {sub_key: update_value}
        new_section = apiobj.update_sub_section(
            section=GUI_SECTION_WITH_SUBS, sub_section=GUI_SUB_SECTION, **new_section_args
        )
        new_value = new_section["config"][sub_key]
        assert new_value == update_value and old_value != new_value

        reset_section_args = {sub_key: old_value}
        reset_section = apiobj.update_sub_section(
            section=GUI_SECTION_WITH_SUBS, sub_section=GUI_SUB_SECTION, **reset_section_args
        )
        reset_value = reset_section["config"][sub_key]
        assert reset_value == old_value and reset_value != new_value


class TestSettingsGlobal(SettingsBasePublic):
    @pytest.fixture(scope="class")
    def apiobj(self, api_settings_global):
        return api_settings_global

<<<<<<< HEAD
    def test_ssl_update_path(self, apiobj, common_name="axonius"):
        subprocess.call(
            [
                "openssl",
                "req",
                "-x509",
                "-nodes",
                "-days",
                "365",
                "-newkey",
                "rsa:2048",
                "-subj",
                f"/C=US/ST=New York/L=New York City/O=Axonius, Inc/OU=axonius/CN={common_name}/emailAddress=support@axonius.com",
                # "-addext",
                # "subjectAltName = DNS:axonius",
                "-keyout",
                "axonius.key",
                "-out",
                "axonius.crt",
            ]
        )

        result = apiobj.ssl_update_path(
            cert_file_path="axonius.crt",
            key_file_path="axonius.key",
            hostname=common_name,
            enabled=True,
            passphrase="",
        )

        if os.path.exists("axonius.crt"):
            os.remove("axonius.crt")
        if os.path.exists("axonius.key"):
            os.remove("axonius.key")

        assert result

    def test_ssl_cert_details(self, apiobj):
        result = apiobj.ssl_certificate_details()
        assert isinstance(result, SSLCertificate)
        assert "sha1_fingerprint" in result.to_dict()
=======
    def test_configure_destroy(self, apiobj):
        ret = apiobj.configure_destroy(enabled=True, destroy=True, reset=True)
        assert ret["config"] == {
            "enable_destroy": True,
            "enable_factory_reset": True,
            "enabled": True,
            "minimize_output": False,
        }
        ret = apiobj.configure_destroy(enabled=False, destroy=False, reset=False)
        assert ret["config"] == {
            "enable_destroy": False,
            "enable_factory_reset": False,
            "enabled": False,
            "minimize_output": False,
        }
        """
        {
            "settings_title": "Global Settings",
            "name": "api_settings",
            "title": "API Settings",
            "schemas": {
                "enabled": {
                    "name": "enabled",
                    "title": "Enable advanced API settings",
                    "type": "bool",
                    "required": True,
                },
                "enable_destroy": {
                    "name": "enable_destroy",
                    "title": "Enable API destroy endpoints",
                    "type": "bool",
                    "required": True,
                },
                "enable_factory_reset": {
                    "name": "enable_factory_reset",
                    "title": "Enable factory reset endpoints",
                    "type": "bool",
                    "required": True,
                },
                "minimize_output": {
                    "name": "minimize_output",
                    "title": "Shorten assets response field names",
                    "type": "bool",
                    "required": True,
                },
            },
            "sub_sections": {},
            "parent_name": "",
            "parent_title": "",
            "config": {
                "enable_destroy": True,
                "enable_factory_reset": True,
                "enabled": True,
                "minimize_output": False,
            },
        }
        """
>>>>>>> a77b25cc


class TestSettingsLifecycle(SettingsBasePublic):
    @pytest.fixture(scope="class")
    def apiobj(self, api_settings_lifecycle):
        return api_settings_lifecycle


class TestSettingsIdentityProviders(SettingsBasePublic):
    @pytest.fixture(scope="class")
    def apiobj(self, api_settings_ip):
        return api_settings_ip<|MERGE_RESOLUTION|>--- conflicted
+++ resolved
@@ -2,14 +2,10 @@
 """Test suite."""
 
 import os
+import subprocess
+
 import pytest
-<<<<<<< HEAD
-import subprocess
-
 from axonius_api_client.api.json_api.system_settings import SSLCertificate
-=======
-
->>>>>>> a77b25cc
 from axonius_api_client.exceptions import ApiError, NotFoundError
 
 GUI_SECTION_WITH_SUBS = "system_settings"
@@ -166,7 +162,6 @@
     def apiobj(self, api_settings_global):
         return api_settings_global
 
-<<<<<<< HEAD
     def test_ssl_update_path(self, apiobj, common_name="axonius"):
         subprocess.call(
             [
@@ -179,7 +174,7 @@
                 "-newkey",
                 "rsa:2048",
                 "-subj",
-                f"/C=US/ST=New York/L=New York City/O=Axonius, Inc/OU=axonius/CN={common_name}/emailAddress=support@axonius.com",
+                f"/C=US/ST=New York/L=New York City/O=Axonius, Inc/OU=axonius/CN={common_name}/emailAddress=support@axonius.com",  # noqa: E501
                 # "-addext",
                 # "subjectAltName = DNS:axonius",
                 "-keyout",
@@ -208,7 +203,7 @@
         result = apiobj.ssl_certificate_details()
         assert isinstance(result, SSLCertificate)
         assert "sha1_fingerprint" in result.to_dict()
-=======
+
     def test_configure_destroy(self, apiobj):
         ret = apiobj.configure_destroy(enabled=True, destroy=True, reset=True)
         assert ret["config"] == {
@@ -266,7 +261,6 @@
             },
         }
         """
->>>>>>> a77b25cc
 
 
 class TestSettingsLifecycle(SettingsBasePublic):
